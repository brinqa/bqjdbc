/**
 * Copyright (c) 2015, STARSCHEMA LTD.
 * All rights reserved.

 * Redistribution and use in source and binary forms, with or without modification, are permitted
 * provided that the following conditions are met:

 * 1. Redistributions of source code must retain the above copyright notice, this
 * list of conditions and the following disclaimer.
 * 2. Redistributions in binary form must reproduce the above copyright notice,
 * this list of conditions and the following disclaimer in the documentation
 * and/or other materials provided with the distribution.

 * THIS SOFTWARE IS PROVIDED BY THE COPYRIGHT HOLDERS AND CONTRIBUTORS "AS IS" AND
 * ANY EXPRESS OR IMPLIED WARRANTIES, INCLUDING, BUT NOT LIMITED TO, THE IMPLIED
 * WARRANTIES OF MERCHANTABILITY AND FITNESS FOR A PARTICULAR PURPOSE ARE
 * DISCLAIMED. IN NO EVENT SHALL THE COPYRIGHT OWNER OR CONTRIBUTORS BE LIABLE FOR
 * ANY DIRECT, INDIRECT, INCIDENTAL, SPECIAL, EXEMPLARY, OR CONSEQUENTIAL DAMAGES
 * (INCLUDING, BUT NOT LIMITED TO, PROCUREMENT OF SUBSTITUTE GOODS OR SERVICES;
 * LOSS OF USE, DATA, OR PROFITS; OR BUSINESS INTERRUPTION) HOWEVER CAUSED AND
 * ON ANY THEORY OF LIABILITY, WHETHER IN CONTRACT, STRICT LIABILITY, OR TORT
 * (INCLUDING NEGLIGENCE OR OTHERWISE) ARISING IN ANY WAY OUT OF THE USE OF THIS
 * SOFTWARE, EVEN IF ADVISED OF THE POSSIBILITY OF SUCH DAMAGE.
 * <p>
 * This class implements functions such as connecting to Bigquery, Checking out
 * the results and displaying them on console
 * </p>
 */

package net.starschema.clouddb.jdbc;

import com.google.api.client.http.HttpRequestInitializer;
import com.google.api.services.bigquery.Bigquery;
import com.google.api.services.bigquery.Bigquery.Jobs.Insert;
import com.google.api.services.bigquery.model.DatasetList.Datasets;
import com.google.api.services.bigquery.model.*;
import com.google.api.services.bigquery.model.ProjectList.Projects;
import com.google.api.services.bigquery.model.TableList.Tables;
import org.apache.log4j.Logger;

import java.io.FileInputStream;
import java.io.IOException;
import java.io.UnsupportedEncodingException;
import java.math.BigInteger;
import java.net.URLDecoder;
import java.net.URLEncoder;
import java.util.*;
import java.util.regex.Matcher;
import java.util.regex.Pattern;

// import net.starschema.clouddb.bqjdbc.logging.Logger;

/**
 * This class contains static methods for interacting with BigQuery
 *
 * @author Gunics Balázs, Horváth Attila
 */
public class BQSupportFuncts {
    /** log4j.Logger instance */
    // static Logger logger = new Logger(BQSupportFuncts.class.getName());
    static Logger logger = Logger.getLogger(BQSupportFuncts.class.getName());

    /**
     * Constructs a valid BigQuery JDBC driver URL from the specified properties
     * File
     *
     * @param properties Properties File most commonly read by
     *                   ReadUrlFromPropFile(String)
     * @return a valid BigQuery JDBC driver URL or null if it fails to load
     * @throws UnsupportedEncodingException
     */
    public static String constructUrlFromPropertiesFile(Properties properties, boolean full, String dataset)
            throws UnsupportedEncodingException {
        String ProjectId = properties.getProperty("projectid");
        logger.debug("projectId is: " + ProjectId);
        String User = properties.getProperty("user");
        String Password = properties.getProperty("password");
        String path = properties.getProperty("path");
        dataset = dataset == null ? properties.getProperty("dataset") : dataset;
        String transformQuery = null;

        transformQuery = properties.getProperty("transformquery");

        String forreturn = "";

        if (properties.getProperty("type").equals("installed")) {
            if (User != null && Password != null && ProjectId != null) {
                forreturn = BQDriver.getURLPrefix()
                        + URLEncoder.encode(ProjectId, "UTF-8");
            } else {
                return null;
            }
        } else if (properties.getProperty("type").equals("service")) {
            if (User != null && Password != null && ProjectId != null) {
                forreturn = BQDriver.getURLPrefix()
                        + URLEncoder.encode(ProjectId, "UTF-8")
                        + (dataset != null && full ? "/" + URLEncoder.encode(dataset, "UTF-8") : "")
                        + "?withServiceAccount=true";
                if (full) {
                    forreturn += "&user=" + URLEncoder.encode(User, "UTF-8") + "&password=" + URLEncoder.encode(Password, "UTF-8");
                    if (path != null) {
                        forreturn += "&path=" + URLEncoder.encode(path, "UTF-8");
                    }
                }
            } else {
                return null;
            }
        } else {
            return null;
        }

        if (transformQuery != null && !full) {
            if (properties.getProperty("type").equals("service")) {
                return forreturn + "&transformQuery=" + transformQuery;
            }
            else {
                return forreturn + "?transformQuery=" + transformQuery;
            }

        } else return forreturn;
    }

    public static String constructUrlFromPropertiesFile(Properties properties) throws UnsupportedEncodingException {
        return constructUrlFromPropertiesFile(properties, false, null);
    }

    public static Properties getUrlQueryComponents(String url, Properties defaults) throws UnsupportedEncodingException {
        String[] splitAtQP = url.split("\\?");
        Properties components = (Properties) defaults.clone();

        if (splitAtQP.length == 1) {
            return components;
        }

        String queryString = splitAtQP[1];

        String[] querySubComponents = queryString.split("&");
        for (String subComponent : querySubComponents) {
            Matcher m = Pattern.compile("(.*)=(.*)").matcher(subComponent);
            if (m.find()) {
                components.setProperty(m.group(1).toLowerCase(), URLDecoder.decode(m.group(2), "UTF-8"));
            }
        }

        return components;
    }

    /**
     * Displays results of a Query on the console
     *
     * @param bigquery     A valid authorized Bigquery instance
     * @param projectId    The exact Id of the Project associated with the completed
     *                     BigQuery job
     * @param completedJob The Job reference of the completed job
     * @throws IOException <p>
     *                     If the request fails to get the QueryResult of the specified
     *                     job in the given ProjectId
     *                     </p>
     */
    public static void displayQueryResults(Bigquery bigquery, String projectId,
                                           Job completedJob) throws IOException {
        projectId = projectId.replace("__", ":").replace("_", ".");
        GetQueryResultsResponse queryResult = bigquery
                .jobs()
                .getQueryResults(projectId,
                        completedJob.getJobReference().getJobId()).execute();
        List<TableRow> rows = queryResult.getRows();
        System.out.print("\nQuery Results:\n------------\n");
        for (TableRow row : rows) {
            for (TableCell field : row.getF()) {
                System.out.printf("%-20s", field.getV());
            }
            System.out.println();
        }
    }

    /**
     * Return a list of Projects which contains the String catalogname
     *
     * @param catalogName The String which the id of the result Projects must contain
     * @param Connection  A valid BQConnection instance
     * @return a list of Projects which contains the String catalogname
     * @throws IOException <p>
     *                     if the initialization of requesting the list of all Projects
     *                     (to be sorted from) fails
     *                     </p>
     */
    private static List<Projects> getCatalogs(String catalogName,
                                              BQConnection Connection) throws IOException {
        logger.debug("Function call getCatalogs catalogName: " +
                (catalogName != null ? catalogName : "null"));
        List<Projects> projects = Connection.getBigquery().projects().list()
                .execute().getProjects();

        //since we'll use . -> _ : -> __ conversion, it's easier to
        // replace all the . : before we do any compare
        if (projects != null && projects.size() != 0) {             //we got projects!
            for (Projects projects2 : projects) {
                projects2.setId(projects2.getId().replace(".", "_").replace(":", "__"));
                //updating the reference too
                ProjectReference projRef = projects2.getProjectReference();
                projRef.setProjectId(projRef.getProjectId().replace(".", "_").replace(":", "__"));
                projects2.setProjectReference(projRef);
            }
            if (catalogName != null) {
                List<Projects> ProjectsSearch = new ArrayList<Projects>();
                for (Projects project : projects) {
                    if (project.getId().contains(catalogName)) {
                        ProjectsSearch.add(project);
                    }
                }
                if (ProjectsSearch.size() == 0) {
                    return null;
                } else {
                    return ProjectsSearch;
                }
            } else {
                return projects;
            }
        } else {
            return null;
        }
    }

    /**
     * Parses a (instance of dataset).getId() and gives back the id only for the
     * dataset
     *
     * @param getId (instance of dataset).getId()
     * @return the id only for the dataset
     */
    public static String getDatasetIdFromDatasetDotGetId(String getId) {
        /*logger.debug("Function call getDatasetIdFromDatasetDotGetId" + getId +
                "return is: " + getId.substring(getId.lastIndexOf(":") + 1));*/
        return getId.substring(getId.lastIndexOf(":") + 1);
    }

    /**
     * Parses a (instance of table).getid() and gives back the id only for the
     * dataset
     *
     * @param getId (instance of table).getid()
     * @return the id only for the dataset
     */
    public static String getDatasetIdFromTableDotGetId(String getId) {
        /*logger.debug("Function call getDatasetIdFromTableDotGetId" + getId +
                "return is: " + getId.substring(getId.lastIndexOf(":") + 1, getId.lastIndexOf(".")));*/
        return getId.substring(getId.lastIndexOf(":") + 1, getId.lastIndexOf("."));
    }

    /**
     * Returns a list of Datasets, which are associated with the Project which's
     * id is exactly ProjectId, and their name matches datasetnamepattern
     *
     * @param datasetname The String the dataset's id must contain
     * @param projectId   The Id of the Project the dataset is preferably contained in
     * @param connection  A valid BQConnection Instance
     * @return a list of Datasets, which are associated with the Project which's
     * id is exactly ProjectId, and their name contains datasetname
     * @throws IOException <p>
     *                     if the request to get Projects that match the given ProjectId
     *                     fails
     *                     </p>
     */
    private static List<Datasets> getDatasets(String datasetname,
                                              String projectId, BQConnection connection) throws IOException {
        logger.debug("function call getDatasets, " +
                "datasetName: " + (datasetname != null ? datasetname : "null") +
                ", projectId: " + (projectId != null ? projectId : "null"));
        projectId = projectId.replace("__", ":").replace("_", ".");
        List<Datasets> datasetcontainer = connection.getBigquery().datasets()
                .list(projectId).execute().getDatasets();

        if (datasetcontainer != null && datasetcontainer.size() != 0) {
            if (datasetname != null) {
                List<Datasets> datasetsSearch = new ArrayList<Datasets>();
                for (Datasets in : datasetcontainer) {
                    if (matchPattern(getDatasetIdFromDatasetDotGetId(in.getId()),
                            datasetname)) {
                        datasetsSearch.add(in);
                    }
                }
                if (datasetsSearch.size() == 0) {
                    return null;
                } else {
                    return datasetsSearch;
                }
            } else {
                return datasetcontainer;
            }
        } else {
            return null;
        }
    }

    /**
     * Parses a (instance of dataset)/(instance of table).getid() and gives back
     * the id only for the Project
     *
     * @param getId (instance of dataset)/(instance of table).getid()
     * @returnthe the id only for the Project
     */
    public static String getProjectIdFromAnyGetId(String getId) {
        int pos = getId.indexOf(":");        // The first appearance of ":"
        if (getId.indexOf(":", pos + 1) != -1) {
            // If there's a second ":" we'll use it
            // (there must be a second ":" !!)
            pos = getId.indexOf(":", pos + 1);
        }
        String ret = getId.substring(0, pos); // Cutting out the project id
        return ret;
    }

    /**
     * Returns the result of a completed query
     *
     * @param bigquery     Instance of authorized Bigquery client
     * @param projectId    The id of the Project the completed job was run in
     * @param completedJob The Job instance of the completed job
     * @return the result of a completed query specified by projectId and
     * completedJob
     * @throws IOException <p>
     *                     if the request to get QueryResults specified by the given
     *                     ProjectId and Job id fails
     *                     </p>
     */
    public static GetQueryResultsResponse getQueryResults(Bigquery bigquery,
                                                          String projectId, Job completedJob) throws IOException {
        GetQueryResultsResponse queryResult = bigquery.jobs()
                .getQueryResults(projectId,
                        completedJob.getJobReference().getJobId()).execute();
        long totalRows = queryResult.getTotalRows().longValue();
        if (totalRows == 0) {
            return queryResult;
        }
        while (totalRows > (long) queryResult.getRows().size()) {
            queryResult.getRows().addAll(
                    bigquery.jobs()
                            .getQueryResults(projectId,
                                    completedJob.getJobReference().getJobId())
                            .setStartIndex(BigInteger.valueOf((long) queryResult.getRows().size()))
                            .execute()
                            .getRows());
        }
        return queryResult;
    }

    /**
     * Returns the result of a completed query
     *
     * @param bigquery     Instance of authorized Bigquery client
     * @param projectId    The id of the Project the completed job was run in
     * @param completedJob The Job instance of the completed job
     * @return the result of a completed query specified by projectId and
     * completedJob
     * @throws IOException <p>
     *                     if the request to get QueryResults specified by the given
     *                     ProjectId and Job id fails
     *                     </p>
     */
    public static GetQueryResultsResponse getQueryResultsDivided(Bigquery bigquery,
                                                                 String projectId, Job completedJob, BigInteger startAtRow, int fetchCount) throws IOException {
        GetQueryResultsResponse queryResult;
        queryResult = bigquery.jobs()
                .getQueryResults(projectId,
                        completedJob.getJobReference().getJobId())
                .setStartIndex(startAtRow)
                .setMaxResults((long) fetchCount).execute();
        return queryResult;
    }

    /**
     * Returns the status of a job
     *
     * @param myjob     Instance of Job
     * @param bigquery  Instance of authorized Bigquery client
     * @param projectId The id of the Project the job is contained in
     * @return the status of the job
     * @throws IOException <p>
     *                     if the request to get the job specified by myjob and
     *                     projectId fails
     *                     </p>
     */
    public static String getQueryState(Job myjob, Bigquery bigquery,
                                       String projectId) throws IOException {
        projectId = projectId.replace("__", ":").replace("_", ".");
        Job pollJob = bigquery.jobs()
                .get(projectId, myjob.getJobReference().getJobId()).execute();
        BQSupportFuncts.logger.info("Job status: "
                + pollJob.getStatus().getState()
                + " ; "
                + pollJob.getJobReference().getJobId()
                + " ; "
                + (System.currentTimeMillis() - pollJob.getStatistics()
                .getStartTime()));
        return pollJob.getStatus().getState();
    }

    /**
     * Cancels a job. Uses the fact that it returns a JobCancelResponse to help enforce actually calling .execute().
     *
     * @param job     Instance of Job
     * @param bigquery  Instance of authorized Bigquery client
     * @param projectId The id of the Project the job is contained in
     */
    public static JobCancelResponse cancelQuery(Job job, Bigquery bigquery, String projectId) throws IOException {
        return bigquery.jobs().cancel(projectId, job.getJobReference().getJobId()).execute();
    }

    /**
     * Parses a (instance of table).getid() and gives back the id only for the
     * table
     *
     * @param getId (instance of table).getid()
     * @return the id only for the table
     */
    public static String getTableIdFromTableDotGetId(String getId) {
        return getId.substring(getId.lastIndexOf(".") + 1);
    }

    /**
     * Returns a list of Tables which's id matches TablenamePattern and are
     * exactly in the given Project and Dataset
     *
     * @param tableNamePattern  String that the tableid must contain
     * @param projectId  The exact Id of the Project that the tables must be in
     * @param datasetId  The exact Id of the Dataset that the tables must be in
     * @param connection Instance of a valid BQConnection
     * @return a list of Tables which's id contains Tablename and are exactly in
     * the given Project and Dataset
     * @throws IOException <p>
     *                     if the request to get all tables (to sort from) specified by
     *                     ProjectId, DatasetId fails
     *                     </p>
     */
    public static List<Tables> getTables(String tableNamePattern,
                                         String projectId, String datasetId, BQConnection connection)
            throws IOException {
        logger.debug("Function call getTables : " +
                "tableNamePattern: " + (tableNamePattern != null ? tableNamePattern : "null") +
                ", projectId: " + (projectId != null ? projectId : "null") +
                ", datasetID:" + (datasetId != null ? datasetId : "null") +
                "connection");
        projectId = projectId.replace("__", ":").replace("_", ".");
        Bigquery.Tables.List listCall = connection.getBigquery().tables()
                .list(projectId, datasetId).setMaxResults(10000000L);  // Really big number that we'll never hit
        List<Tables> tables = listCall.execute().getTables();
        if (tables != null && tables.size() != 0) {
            if (tableNamePattern != null) {
                List<Tables> tablesSearch = new ArrayList<Tables>();
                for (Tables in : tables) {
                    if (matchPattern(getTableIdFromTableDotGetId(in.getId()),
                            tableNamePattern)) {
                        tablesSearch.add(in);
                    }
                }
                if (tablesSearch.size() == 0) {
                    logger.debug("returning null");
                    return null;
                } else {
                    return tablesSearch;
                }
            } else {
                return tables;
            }
        } else {
            logger.debug("returning null");
            return null;
        }
    }

    /**
     * Gets Tables information from specific projects matching catalog,
     * tablenamepattern and datasetidpatterns
     *
     * @param connection Valid instance of BQConnection
     * @return List of Table
     * @throws IOException <p>
     *                     if the initialization of requesting the list of all Projects
     *                     (to be sorted from) fails<br>
     *                     if the request to get Projects that match the given ProjectId
     *                     fails<br>
     *                     if the request to get all tables (to sort from) specified by
     *                     ProjectId, DatasetId fails<br>
     *                     if the request to get table information based on ProjectId
     *                     DatasetId TableId fails
     *                     <p>
     */
    public static List<Table> getTables(BQConnection connection,
                                        String catalog, String schema, String tablename) throws IOException {
        List<Table> RET = new ArrayList<Table>();
        logger.debug("Function call getTables : " +
                "catalog: " + (catalog != null ? catalog : "null") +
                ", schema: " + (schema != null ? schema : "null") +
                ", tablename:" + (tablename != null ? tablename : "null") +
                "connection");
        //getting the projects for this connection
        List<Projects> Projects = BQSupportFuncts.getCatalogs(catalog,
                connection);

        if (Projects != null && Projects.size() != 0) {
            for (Projects proj : Projects) {
                List<Datasets> datasetlist = null;
                datasetlist = BQSupportFuncts.getDatasets(schema, proj.getId(),
                        connection);
                if (datasetlist != null && datasetlist.size() != 0) {
                    for (Datasets dataset : datasetlist) {
                        List<Tables> tables = null;

                        tables = BQSupportFuncts.getTables(tablename, proj
                                        .getId(),
                                BQSupportFuncts
                                        .getDatasetIdFromDatasetDotGetId(dataset
                                                .getId()), connection);

                        if (tables != null && tables.size() != 0) {
                            for (Tables table : tables) {
                                //TODO replace projID __ -> : _ -> .
                                String datasetString = BQSupportFuncts
                                        .getDatasetIdFromDatasetDotGetId(dataset.getId());
                                String tableString = BQSupportFuncts
                                        .getTableIdFromTableDotGetId(table.getId());
                                logger.debug("Calling connection.getBigquery().tables() " +
                                        "dataset is: " + datasetString +
                                        ", table is: " + tableString +
                                        ", project is: " + proj.getId().replace("__", ":").replace("_", "."));
                                Table tbl = connection.getBigquery().tables()
                                        .get(proj.getId().replace("__", ":").replace("_", "."),
                                                datasetString,
                                                tableString)
                                        .execute();
                                if (tbl != null) {
                                    RET.add(tbl);
                                }
                            }
                        }
                    }
                }
            }
            if (RET.size() == 0) {
                return null;
            } else {
                return RET;
            }
        } else {
            return null;
        }
    }

    /**
     * <br>
     * Some DatabaseMetaData methods take arguments that are String patterns.
     * These arguments all have names such as fooPattern. Within a pattern
     * String, "%" means match any substring of 0 or more characters, and "_"
     * means match any one character. Only metadata entries matching the search
     * pattern are returned. If a search pattern argument is set to null, that
     * argument's criterion will be dropped from the search.
     *
     * Checks if the input String matches the pattern string which may contain
     * %, which means it can be any character
     *
     * @param input
     * @param pattern
     * @return true if matches, false if not
     */
    public static boolean matchPattern(String input, String pattern) {
        if (pattern == null) {
            return true;
        }

        boolean regexexpression = false;
        String regexexpressionstring = null;

        if (pattern.contains("%")) {
            regexexpression = true;

            if (regexexpressionstring == null) {
                regexexpressionstring = pattern.replace("%", ".*");
            }
        }
        if (pattern.contains("_")) {
            regexexpression = true;

            if (regexexpressionstring == null) {
                regexexpressionstring = pattern.replace("_", ".");
            } else {
                regexexpressionstring = regexexpressionstring.replace("_", ".");
            }
        }
        if (regexexpression) {
            return input.matches(regexexpressionstring);
        } else {
            //return input.contains(pattern);
            return input.equals(pattern);
        }
    }

    /**
     * Convert Bigquery field type to java.sql.Types
     *
     * @param columntype String of the Column type
     * @return java.sql.Types value of the given Columtype
     */
    public static int parseToSqlFieldType(String columntype) {
        if (columntype.equals("FLOAT")) {
            return java.sql.Types.FLOAT;
        } else if (columntype.equals("BOOLEAN")) {
            return java.sql.Types.BOOLEAN;
        } else if (columntype.equals("INTEGER")) {
            return java.sql.Types.INTEGER;
        } else if (columntype.equals("STRING")) {
            return java.sql.Types.VARCHAR;
        } else if (columntype.equals("BIGINT")) {
            return java.sql.Types.BIGINT;
        } else {
            return 0;
        }
    }

    /**
     * Reads Properties File from location
     *
     * @param filePath Location of the Properties File
     * @return Properties The Properties object made from the Properties File
     * @throws IOException if the load from file fails
     */
    public static Properties readFromPropFile(String filePath)
            throws IOException {
        // Read properties file.
        Properties properties = new Properties();
        properties.load(new FileInputStream(filePath));

        return properties;
    }

    /**
     * Starts a new query in async mode.
     *
     * @param bigquery  The bigquery instance, which is authorized
     * @param projectId The project's ID
     * @param querySql  The sql query which we want to run
     * @return A JobReference which we'll use to poll the bigquery, for its
     * state, then for its mined data.
     * @throws IOException <p>
     *                     if the request for initializing or executing job fails
     *                     </p>
     */
    public static Job startQuery(Bigquery bigquery, String projectId,
<<<<<<< HEAD
                                 String querySql, String dataSet, Boolean useLegacySql) throws IOException {
=======
                                 String querySql, String dataSet, Boolean useLegacySql,
                                 Long maxBillingBytes) throws IOException {
        BQSupportFuncts.logger.info("Inserting Query Job: " + querySql.replace("\t", "").replace("\n", " ").replace("\r", ""));
>>>>>>> a1d98d87
        projectId = projectId.replace("__", ":").replace("_", ".");
        Job job = new Job();
        JobConfiguration config = new JobConfiguration();
        JobConfigurationQuery queryConfig = new JobConfigurationQuery();
        queryConfig.setUseLegacySql(useLegacySql);
        queryConfig.setMaximumBytesBilled(maxBillingBytes);
        config.setQuery(queryConfig);
        String jobId = UUID.randomUUID().toString().replace("-", "");
        JobReference jobReference = new JobReference().setProjectId(projectId).setJobId(jobId);
        job.setJobReference(jobReference);

        if (dataSet != null)
            queryConfig.setDefaultDataset(new DatasetReference().setDatasetId(dataSet).setProjectId(projectId));

        job.setConfiguration(config);
        queryConfig.setQuery(querySql);

        Insert insert = bigquery.jobs().insert(querySql, job);
        insert.setProjectId(projectId);
        BQSupportFuncts.logger.info("Inserting Query Job (" + jobId + "): " + querySql.replace("\t", "").replace("\n", " ").replace("\r", ""));
        return insert.execute();
    }

}<|MERGE_RESOLUTION|>--- conflicted
+++ resolved
@@ -646,13 +646,8 @@
      *                     </p>
      */
     public static Job startQuery(Bigquery bigquery, String projectId,
-<<<<<<< HEAD
-                                 String querySql, String dataSet, Boolean useLegacySql) throws IOException {
-=======
                                  String querySql, String dataSet, Boolean useLegacySql,
                                  Long maxBillingBytes) throws IOException {
-        BQSupportFuncts.logger.info("Inserting Query Job: " + querySql.replace("\t", "").replace("\n", " ").replace("\r", ""));
->>>>>>> a1d98d87
         projectId = projectId.replace("__", ":").replace("_", ".");
         Job job = new Job();
         JobConfiguration config = new JobConfiguration();

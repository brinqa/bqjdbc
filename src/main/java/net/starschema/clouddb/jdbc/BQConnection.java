--- conflicted
+++ resolved
@@ -162,7 +162,6 @@
         String legacySqlParam = caseInsensitiveProps.getProperty("uselegacysql");
         this.useLegacySql = (legacySqlParam == null) || Boolean.parseBoolean(legacySqlParam);
 
-<<<<<<< HEAD
         String readTimeoutString = caseInsensitiveProps.getProperty("readtimeout");
         Integer readTimeout = null;
         if (readTimeoutString != null) {
@@ -186,14 +185,15 @@
                 }
             } catch (NumberFormatException e) {
                 throw new BQSQLException("could not parse connectTimeout parameter.", e);
-=======
+            }
+        }
+
         String maxBillingBytesParam = caseInsensitiveProps.getProperty("maxbillingbytes");
         if (maxBillingBytesParam != null) {
             try {
                 this.maxBillingBytes = Long.parseLong(maxBillingBytesParam);
             } catch (NumberFormatException e) {
                 throw new BQSQLException("Bad number for maxBillingBytes", e);
->>>>>>> a1d98d87
             }
         }
 
